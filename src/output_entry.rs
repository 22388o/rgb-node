--- conflicted
+++ resolved
@@ -3,23 +3,18 @@
 use bitcoin::network::serialize::{SimpleDecoder, SimpleEncoder};
 use bitcoin::util::hash::Sha256dHash;
 
-<<<<<<< HEAD
+// TODO: Add named fields in order to make a use of the structure more verbal and avoid errors
+// in accessing structure fields
+// TODO: Clarify why amount field is optional
 /// RGB output
 #[derive(Clone, Debug)]
 pub struct OutputEntry(
     /// Asset id
     Sha256dHash,
     /// Asset amount
-    u32,
+    u64,
     /// Vout (optional): the index of this RGB output as bitcoin transaction output (?)
     Option<u32>);
-=======
-// TODO: Add named fields in order to make a use of the structure more verbal and avoid errors
-// in accessing structure fields
-// TODO: Clarify why amount field is optional
-#[derive(Clone, Debug)]
-pub struct OutputEntry(Sha256dHash, u64, Option<u32>); // asset_id, amount -> vout
->>>>>>> 9821e5dc
 
 impl OutputEntry {
     pub fn new(asset_id: Sha256dHash, amount: u64, vout: Option<u32>) -> OutputEntry {
