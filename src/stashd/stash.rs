--- conflicted
+++ resolved
@@ -14,18 +14,11 @@
 use std::collections::{BTreeSet, VecDeque};
 
 use bitcoin::hashes::Hash;
-<<<<<<< HEAD
-use lnpbp::client_side_validation::Conceal;
+use lnpbp::client_side_validation::CommitConceal;
 use lnpbp::seals::{OutpointHash, OutpointReveal};
-use rgb::{
-    Anchor, Assignments, AutoConceal, Consignment, ContractId, Disclosure,
-    Extension, Genesis, Node, NodeId, SchemaId, SealEndpoint, Stash, Transition,
-=======
-use lnpbp::client_side_validation::CommitConceal;
 use rgb::{
     Anchor, ConcealState, Consignment, ContractId, Disclosure, Extension,
     Genesis, Node, NodeId, SchemaId, SealEndpoint, Stash, Transition,
->>>>>>> b420a12b
 };
 
 use super::index::Index;
